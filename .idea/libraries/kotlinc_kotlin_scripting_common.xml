<component name="libraryTable">
<<<<<<< HEAD
  <library name="kotlinc.kotlin-scripting-common">
    <CLASSES>
      <root url="jar://$PROJECT_DIR$/../build/repo/org/jetbrains/kotlin/kotlin-scripting-common/2.2.255-dev-255/kotlin-scripting-common-2.2.255-dev-255.jar!/" />
    </CLASSES>
    <JAVADOC />
    <SOURCES>
      <root url="jar://$PROJECT_DIR$/../build/repo/org/jetbrains/kotlin/kotlin-scripting-common/2.2.255-dev-255/kotlin-scripting-common-2.2.255-dev-255-sources.jar!/" />
=======
  <library name="kotlinc.kotlin-scripting-common" type="repository">
    <properties include-transitive-deps="false" maven-id="org.jetbrains.kotlin:kotlin-scripting-common:2.2.20-dev-760">
      <verification>
        <artifact url="file://$MAVEN_REPOSITORY$/org/jetbrains/kotlin/kotlin-scripting-common/2.2.20-dev-760/kotlin-scripting-common-2.2.20-dev-760.jar">
          <sha256sum>22a5861529936ded493bde6ee7dc096663e12d0ba9e991f9b9b75e83fc31bfdf</sha256sum>
        </artifact>
      </verification>
    </properties>
    <CLASSES>
      <root url="jar://$MAVEN_REPOSITORY$/org/jetbrains/kotlin/kotlin-scripting-common/2.2.20-dev-760/kotlin-scripting-common-2.2.20-dev-760.jar!/" />
    </CLASSES>
    <JAVADOC />
    <SOURCES>
      <root url="jar://$MAVEN_REPOSITORY$/org/jetbrains/kotlin/kotlin-scripting-common/2.2.20-dev-760/kotlin-scripting-common-2.2.20-dev-760-sources.jar!/" />
>>>>>>> f53db24d
    </SOURCES>
  </library>
</component><|MERGE_RESOLUTION|>--- conflicted
+++ resolved
@@ -1,13 +1,4 @@
 <component name="libraryTable">
-<<<<<<< HEAD
-  <library name="kotlinc.kotlin-scripting-common">
-    <CLASSES>
-      <root url="jar://$PROJECT_DIR$/../build/repo/org/jetbrains/kotlin/kotlin-scripting-common/2.2.255-dev-255/kotlin-scripting-common-2.2.255-dev-255.jar!/" />
-    </CLASSES>
-    <JAVADOC />
-    <SOURCES>
-      <root url="jar://$PROJECT_DIR$/../build/repo/org/jetbrains/kotlin/kotlin-scripting-common/2.2.255-dev-255/kotlin-scripting-common-2.2.255-dev-255-sources.jar!/" />
-=======
   <library name="kotlinc.kotlin-scripting-common" type="repository">
     <properties include-transitive-deps="false" maven-id="org.jetbrains.kotlin:kotlin-scripting-common:2.2.20-dev-760">
       <verification>
@@ -22,7 +13,6 @@
     <JAVADOC />
     <SOURCES>
       <root url="jar://$MAVEN_REPOSITORY$/org/jetbrains/kotlin/kotlin-scripting-common/2.2.20-dev-760/kotlin-scripting-common-2.2.20-dev-760-sources.jar!/" />
->>>>>>> f53db24d
     </SOURCES>
   </library>
 </component>