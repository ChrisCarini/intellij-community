--- conflicted
+++ resolved
@@ -170,14 +170,6 @@
     else {
       inspectionProfile = new InspectionProfileImpl(profileName != null ? profileName : "Server Side") {
         @Override
-<<<<<<< HEAD
-        public boolean isToolEnabled(@Nullable final HighlightDisplayKey key, PsiElement element) {
-          return key != null && resMap.containsKey(key.toString());
-        }
-
-        @Override
-=======
->>>>>>> e62da101
         public HighlightDisplayLevel getErrorLevel(@NotNull final HighlightDisplayKey key, PsiElement element) {
           return InspectionProfileManager.getInstance().getCurrentProfile().getErrorLevel(key, element);
         }
