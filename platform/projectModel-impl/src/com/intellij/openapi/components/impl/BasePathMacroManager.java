/*
 * Copyright 2000-2012 JetBrains s.r.o.
 *
 * Licensed under the Apache License, Version 2.0 (the "License");
 * you may not use this file except in compliance with the License.
 * You may obtain a copy of the License at
 *
 * http://www.apache.org/licenses/LICENSE-2.0
 *
 * Unless required by applicable law or agreed to in writing, software
 * distributed under the License is distributed on an "AS IS" BASIS,
 * WITHOUT WARRANTIES OR CONDITIONS OF ANY KIND, either express or implied.
 * See the License for the specific language governing permissions and
 * limitations under the License.
 */
package com.intellij.openapi.components.impl;

import com.intellij.application.options.PathMacrosImpl;
import com.intellij.application.options.ReplacePathToMacroMap;
import com.intellij.openapi.application.PathMacros;
import com.intellij.openapi.components.ExpandMacroToPathMap;
import com.intellij.openapi.components.PathMacroManager;
import com.intellij.openapi.components.TrackingPathMacroSubstitutor;
import com.intellij.openapi.util.SystemInfo;
import com.intellij.openapi.util.io.FileUtil;
import com.intellij.openapi.util.text.StringUtil;
import com.intellij.openapi.vfs.StandardFileSystems;
import com.intellij.openapi.vfs.VirtualFile;
import com.intellij.util.containers.FactoryMap;
import org.jdom.Element;
import org.jetbrains.annotations.NonNls;
import org.jetbrains.annotations.Nullable;

import java.util.*;

public class BasePathMacroManager extends PathMacroManager {
  private PathMacrosImpl myPathMacros;

  public BasePathMacroManager(@Nullable PathMacros pathMacros) {
    myPathMacros = (PathMacrosImpl)pathMacros;
  }

  protected static void addFileHierarchyReplacements(ExpandMacroToPathMap result, String macroName, @Nullable String path) {
    if (path == null) return;
    addFileHierarchyReplacements(result, StandardFileSystems.local().findFileByPath(path), "$" + macroName + "$");
  }

  private static void addFileHierarchyReplacements(ExpandMacroToPathMap result, @Nullable VirtualFile f, String macro) {
    if (f == null) return;
    addFileHierarchyReplacements(result, f.getParent(), macro + "/..");

<<<<<<< HEAD
    final String path = FileUtil.toSystemIndependentName(f.getCanonicalPath());
    if (StringUtil.endsWithChar(path, '/')) {
      result.put(macro + "/", path);
      result.put(macro, path.substring(0, path.length()-1));
    }
    else {
      result.put(macro, path);
    }
=======
    final String path = FileUtil.toSystemIndependentName(f.getPath());
    String s = macro;
    if (StringUtil.endsWithChar(path, '/')) s += "/";
    result.put(s, path);
>>>>>>> 4c7fcf9b
  }

  protected static void addFileHierarchyReplacements(ReplacePathToMacroMap result, String macroName, @Nullable String path, @Nullable String stopAt) {
    if (path == null) return;

    String macro = "$" + macroName + "$";
    VirtualFile dir = StandardFileSystems.local().findFileByPath(path);
    boolean check = false;
    while (dir != null && dir.getParent() != null) {
      path = dir.getPath();

      putIfAbsent(result, "file:" + path, "file:" + macro, check);
      putIfAbsent(result, "file:/" + path, "file:/" + macro, check);
      putIfAbsent(result, "file://" + path, "file://" + macro, check);
      putIfAbsent(result, "jar:" + path, "jar:" + macro, check);
      putIfAbsent(result, "jar:/" + path, "jar:/" + macro, check);
      putIfAbsent(result, "jar://" + path, "jar://" + macro, check);
      if (!path.equalsIgnoreCase("e:/") && !path.equalsIgnoreCase("r:/") && !path.equalsIgnoreCase("p:/")) {
        putIfAbsent(result, path, macro, check);
      }

      if (dir.getPath().equals(stopAt)) {
        break;
      }

      macro += "/..";
      check = true;
      dir = dir.getParent();
    }
  }

  private static void putIfAbsent(final ReplacePathToMacroMap result,
                                  @NonNls final String pathWithPrefix,
                                  @NonNls final String substitutionWithPrefix,
                                  final boolean check) {
    if (check && result.get(pathWithPrefix) != null)
      return;

    if (StringUtil.endsWithChar(pathWithPrefix, '/')) {
      result.put(pathWithPrefix, substitutionWithPrefix + "/");
      result.put(pathWithPrefix.substring(0, pathWithPrefix.length()-1), substitutionWithPrefix);
    }
    else {
      result.put(pathWithPrefix, substitutionWithPrefix);
    }
  }

  protected ExpandMacroToPathMap getExpandMacroMap() {
    ExpandMacroToPathMap result = new ExpandMacroToPathMap();
    for (Map.Entry<String, String> entry : PathMacrosImpl.getGlobalSystemMacros().entrySet()) {
      result.addMacroExpand(entry.getKey(), entry.getValue());
    }
    getPathMacros().addMacroExpands(result);
    return result;
  }

  protected ReplacePathToMacroMap getReplacePathMap() {
    ReplacePathToMacroMap result = new ReplacePathToMacroMap();
    for (Map.Entry<String, String> entry : PathMacrosImpl.getGlobalSystemMacros().entrySet()) {
      result.addMacroReplacement(entry.getValue(), entry.getKey());
    }
    getPathMacros().addMacroReplacements(result);
    return result;
  }

  public TrackingPathMacroSubstitutor createTrackingSubstitutor() {
    return new MyTrackingPathMacroSubstitutor();
  }

  public String expandPath(final String path) {
    return getExpandMacroMap().substitute(path, SystemInfo.isFileSystemCaseSensitive);
  }

  public String collapsePath(final String path) {
    return getReplacePathMap().substitute(path, SystemInfo.isFileSystemCaseSensitive);
  }

  public void collapsePathsRecursively(final Element element) {
    getReplacePathMap().substitute(element, SystemInfo.isFileSystemCaseSensitive, true);
  }

  public void expandPaths(final Element element) {
    getExpandMacroMap().substitute(element, SystemInfo.isFileSystemCaseSensitive);
  }

  public void collapsePaths(final Element element) {
    getReplacePathMap().substitute(element, SystemInfo.isFileSystemCaseSensitive);
  }

  public PathMacrosImpl getPathMacros() {
    if (myPathMacros == null) {
      myPathMacros = PathMacrosImpl.getInstanceEx();
    }

    return myPathMacros;
  }

  private class MyTrackingPathMacroSubstitutor implements TrackingPathMacroSubstitutor {
    private final Map<String, Set<String>> myMacroToComponentNames = new FactoryMap<String, Set<String>>() {
      @Override
      protected Set<String> create(String key) {
        return new HashSet<String>();
      }
    };

    private final Map<String, Set<String>> myComponentNameToMacros = new FactoryMap<String, Set<String>>() {
      @Override
      protected Set<String> create(String key) {
        return new HashSet<String>();
      }
    };

    public MyTrackingPathMacroSubstitutor() {
    }

    public void reset() {
      myMacroToComponentNames.clear();
      myComponentNameToMacros.clear();
    }

    public String expandPath(final String path) {
      return getExpandMacroMap().substitute(path, SystemInfo.isFileSystemCaseSensitive);
    }

    public String collapsePath(final String path) {
      return getReplacePathMap().substitute(path, SystemInfo.isFileSystemCaseSensitive);
    }

    public void expandPaths(final Element element) {
      getExpandMacroMap().substitute(element, SystemInfo.isFileSystemCaseSensitive);
    }

    public void collapsePaths(final Element element) {
      getReplacePathMap().substitute(element, SystemInfo.isFileSystemCaseSensitive);
    }

    public int hashCode() {
      return getExpandMacroMap().hashCode();
    }

    public void invalidateUnknownMacros(final Set<String> macros) {
      for (final String macro : macros) {
        final Set<String> components = myMacroToComponentNames.get(macro);
        for (final String component : components) {
          myComponentNameToMacros.remove(component);
        }

        myMacroToComponentNames.remove(macro);
      }
    }

    public Collection<String> getComponents(final Collection<String> macros) {
      final Set<String> result = new HashSet<String>();
      for (String macro : myMacroToComponentNames.keySet()) {
        if (macros.contains(macro)) {
          result.addAll(myMacroToComponentNames.get(macro));
        }
      }

      return result;
    }

    public Collection<String> getUnknownMacros(final String componentName) {
      final Set<String> result = new HashSet<String>();
      result.addAll(componentName == null ? myMacroToComponentNames.keySet() : myComponentNameToMacros.get(componentName));
      return Collections.unmodifiableCollection(result);
    }

    public void addUnknownMacros(final String componentName, final Collection<String> unknownMacros) {
      if (unknownMacros.isEmpty()) return;
      
      for (String unknownMacro : unknownMacros) {
        final Set<String> stringList = myMacroToComponentNames.get(unknownMacro);
        stringList.add(componentName);
      }

      myComponentNameToMacros.get(componentName).addAll(unknownMacros);
    }
  }

  protected static boolean pathsEqual(@Nullable String path1, @Nullable String path2) {
    return path1 != null && path2 != null &&
           FileUtil.pathsEqual(FileUtil.toSystemIndependentName(path1), FileUtil.toSystemIndependentName(path2));
  }
}<|MERGE_RESOLUTION|>--- conflicted
+++ resolved
@@ -49,7 +49,6 @@
     if (f == null) return;
     addFileHierarchyReplacements(result, f.getParent(), macro + "/..");
 
-<<<<<<< HEAD
     final String path = FileUtil.toSystemIndependentName(f.getCanonicalPath());
     if (StringUtil.endsWithChar(path, '/')) {
       result.put(macro + "/", path);
@@ -58,12 +57,6 @@
     else {
       result.put(macro, path);
     }
-=======
-    final String path = FileUtil.toSystemIndependentName(f.getPath());
-    String s = macro;
-    if (StringUtil.endsWithChar(path, '/')) s += "/";
-    result.put(s, path);
->>>>>>> 4c7fcf9b
   }
 
   protected static void addFileHierarchyReplacements(ReplacePathToMacroMap result, String macroName, @Nullable String path, @Nullable String stopAt) {
