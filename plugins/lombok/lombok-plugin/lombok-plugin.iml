<?xml version="1.0" encoding="UTF-8"?>
<module type="PLUGIN_MODULE" version="4">
  <component name="DevKit.ModuleBuildProperties" url="file://$MODULE_DIR$/src/main/resources/META-INF/plugin.xml" />
  <component name="NewModuleRootManager" inherit-compiler-output="true">
    <exclude-output />
    <content url="file://$MODULE_DIR$">
      <sourceFolder url="file://$MODULE_DIR$/src/main/java" isTestSource="false" />
      <sourceFolder url="file://$MODULE_DIR$/src/main/resources" isTestSource="false" />
      <sourceFolder url="file://$MODULE_DIR$/src/test/java" isTestSource="true" />
      <sourceFolder url="file://$MODULE_DIR$/target/generated-sources/test-annotations" isTestSource="true" />
      <sourceFolder url="file://$MODULE_DIR$/target/generated-sources/annotations" isTestSource="false" />
      <excludeFolder url="file://$MODULE_DIR$/target/archive-tmp" />
      <excludeFolder url="file://$MODULE_DIR$/target/classes" />
      <excludeFolder url="file://$MODULE_DIR$/target/dependency-maven-plugin-markers" />
<<<<<<< HEAD
      <excludeFolder url="file://$MODULE_DIR$/target/generated-test-resources" />
      <excludeFolder url="file://$MODULE_DIR$/target/maven-archiver" />
=======
      <excludeFolder url="file://$MODULE_DIR$/target/maven-archiver" />
      <excludeFolder url="file://$MODULE_DIR$/target/test-classes" />
>>>>>>> 618a507f
    </content>
    <orderEntry type="jdk" jdkName="IDEA IC-111.167(11.0.1)" jdkType="IDEA JDK" />
    <orderEntry type="sourceFolder" forTests="false" />
    <orderEntry type="module" module-name="intellij-facade-api" />
    <orderEntry type="module" module-name="processor-api" />
    <orderEntry type="module" module-name="processor-core" scope="RUNTIME" />
    <orderEntry type="module" module-name="intellij-facade-factory" />
  </component>
</module>

<|MERGE_RESOLUTION|>--- conflicted
+++ resolved
@@ -1,31 +1,26 @@
-<?xml version="1.0" encoding="UTF-8"?>
-<module type="PLUGIN_MODULE" version="4">
-  <component name="DevKit.ModuleBuildProperties" url="file://$MODULE_DIR$/src/main/resources/META-INF/plugin.xml" />
-  <component name="NewModuleRootManager" inherit-compiler-output="true">
-    <exclude-output />
-    <content url="file://$MODULE_DIR$">
-      <sourceFolder url="file://$MODULE_DIR$/src/main/java" isTestSource="false" />
-      <sourceFolder url="file://$MODULE_DIR$/src/main/resources" isTestSource="false" />
-      <sourceFolder url="file://$MODULE_DIR$/src/test/java" isTestSource="true" />
-      <sourceFolder url="file://$MODULE_DIR$/target/generated-sources/test-annotations" isTestSource="true" />
-      <sourceFolder url="file://$MODULE_DIR$/target/generated-sources/annotations" isTestSource="false" />
-      <excludeFolder url="file://$MODULE_DIR$/target/archive-tmp" />
-      <excludeFolder url="file://$MODULE_DIR$/target/classes" />
-      <excludeFolder url="file://$MODULE_DIR$/target/dependency-maven-plugin-markers" />
-<<<<<<< HEAD
-      <excludeFolder url="file://$MODULE_DIR$/target/generated-test-resources" />
-      <excludeFolder url="file://$MODULE_DIR$/target/maven-archiver" />
-=======
-      <excludeFolder url="file://$MODULE_DIR$/target/maven-archiver" />
-      <excludeFolder url="file://$MODULE_DIR$/target/test-classes" />
->>>>>>> 618a507f
-    </content>
-    <orderEntry type="jdk" jdkName="IDEA IC-111.167(11.0.1)" jdkType="IDEA JDK" />
-    <orderEntry type="sourceFolder" forTests="false" />
-    <orderEntry type="module" module-name="intellij-facade-api" />
-    <orderEntry type="module" module-name="processor-api" />
-    <orderEntry type="module" module-name="processor-core" scope="RUNTIME" />
-    <orderEntry type="module" module-name="intellij-facade-factory" />
-  </component>
-</module>
-
+<?xml version="1.0" encoding="UTF-8"?>
+<module type="PLUGIN_MODULE" version="4">
+  <component name="DevKit.ModuleBuildProperties" url="file://$MODULE_DIR$/src/main/resources/META-INF/plugin.xml" />
+  <component name="NewModuleRootManager" inherit-compiler-output="true">
+    <exclude-output />
+    <content url="file://$MODULE_DIR$">
+      <sourceFolder url="file://$MODULE_DIR$/src/main/java" isTestSource="false" />
+      <sourceFolder url="file://$MODULE_DIR$/src/main/resources" isTestSource="false" />
+      <sourceFolder url="file://$MODULE_DIR$/src/test/java" isTestSource="true" />
+      <sourceFolder url="file://$MODULE_DIR$/target/generated-sources/test-annotations" isTestSource="true" />
+      <sourceFolder url="file://$MODULE_DIR$/target/generated-sources/annotations" isTestSource="false" />
+      <excludeFolder url="file://$MODULE_DIR$/target/archive-tmp" />
+      <excludeFolder url="file://$MODULE_DIR$/target/classes" />
+      <excludeFolder url="file://$MODULE_DIR$/target/dependency-maven-plugin-markers" />
+      <excludeFolder url="file://$MODULE_DIR$/target/maven-archiver" />
+      <excludeFolder url="file://$MODULE_DIR$/target/test-classes" />
+    </content>
+    <orderEntry type="jdk" jdkName="IDEA IC-111.167(11.0.1)" jdkType="IDEA JDK" />
+    <orderEntry type="sourceFolder" forTests="false" />
+    <orderEntry type="module" module-name="intellij-facade-api" />
+    <orderEntry type="module" module-name="processor-api" />
+    <orderEntry type="module" module-name="processor-core" scope="RUNTIME" />
+    <orderEntry type="module" module-name="intellij-facade-factory" />
+  </component>
+</module>
+