//package a {
    val afoo = abar()

<<<<<<< HEAD
    fun abar() = <error descr="[TYPECHECKER_HAS_RUN_INTO_RECURSIVE_PROBLEM] Type checking has run into a recursive problem">afoo</error>
//}
=======
    fun bar() = <error descr="[TYPECHECKER_HAS_RUN_INTO_RECURSIVE_PROBLEM] Type checking has run into a recursive problem. Easiest workaround: specify types of your declarations explicitly">foo</error>
}
>>>>>>> 1a9080f5

//package b {
    fun bfoo() = bbar()

<<<<<<< HEAD
    fun bbar() = <error descr="[TYPECHECKER_HAS_RUN_INTO_RECURSIVE_PROBLEM] Type checking has run into a recursive problem">bfoo()</error>
//}
=======
    fun bar() = <error descr="[TYPECHECKER_HAS_RUN_INTO_RECURSIVE_PROBLEM] Type checking has run into a recursive problem. Easiest workaround: specify types of your declarations explicitly">foo()</error>
}
>>>>>>> 1a9080f5

//package c {
    fun cbazz() = cbar()

<<<<<<< HEAD
    fun cfoo() = <error descr="[TYPECHECKER_HAS_RUN_INTO_RECURSIVE_PROBLEM] Type checking has run into a recursive problem">cbazz()</error>
=======
    fun foo() = <error descr="[TYPECHECKER_HAS_RUN_INTO_RECURSIVE_PROBLEM] Type checking has run into a recursive problem. Easiest workaround: specify types of your declarations explicitly">bazz()</error>
>>>>>>> 1a9080f5

    fun cbar() = cfoo()
//}

//package ok {
//
//    package a {
        val okafoo = okabar()

        fun okabar() : Int = okafoo
//    }
//
//    package b {
        fun okbfoo() : Int = okbbar()

        fun okbbar() = okbfoo()
//    }
//
//    package c {
        fun okcbazz() = okcbar()

        fun okcfoo() : Int = okcbazz()

        fun okcbar() = okcfoo()
//    }
//}<|MERGE_RESOLUTION|>--- conflicted
+++ resolved
@@ -1,33 +1,19 @@
 //package a {
     val afoo = abar()
 
-<<<<<<< HEAD
-    fun abar() = <error descr="[TYPECHECKER_HAS_RUN_INTO_RECURSIVE_PROBLEM] Type checking has run into a recursive problem">afoo</error>
-//}
-=======
-    fun bar() = <error descr="[TYPECHECKER_HAS_RUN_INTO_RECURSIVE_PROBLEM] Type checking has run into a recursive problem. Easiest workaround: specify types of your declarations explicitly">foo</error>
+    fun bar() = <error descr="[TYPECHECKER_HAS_RUN_INTO_RECURSIVE_PROBLEM] Type checking has run into a recursive problem">foo</error>
 }
->>>>>>> 1a9080f5
 
 //package b {
     fun bfoo() = bbar()
 
-<<<<<<< HEAD
-    fun bbar() = <error descr="[TYPECHECKER_HAS_RUN_INTO_RECURSIVE_PROBLEM] Type checking has run into a recursive problem">bfoo()</error>
-//}
-=======
-    fun bar() = <error descr="[TYPECHECKER_HAS_RUN_INTO_RECURSIVE_PROBLEM] Type checking has run into a recursive problem. Easiest workaround: specify types of your declarations explicitly">foo()</error>
+    fun bar() = <error descr="[TYPECHECKER_HAS_RUN_INTO_RECURSIVE_PROBLEM] Type checking has run into a recursive problem">foo()</error>
 }
->>>>>>> 1a9080f5
 
 //package c {
     fun cbazz() = cbar()
 
-<<<<<<< HEAD
-    fun cfoo() = <error descr="[TYPECHECKER_HAS_RUN_INTO_RECURSIVE_PROBLEM] Type checking has run into a recursive problem">cbazz()</error>
-=======
-    fun foo() = <error descr="[TYPECHECKER_HAS_RUN_INTO_RECURSIVE_PROBLEM] Type checking has run into a recursive problem. Easiest workaround: specify types of your declarations explicitly">bazz()</error>
->>>>>>> 1a9080f5
+    fun foo() = <error descr="[TYPECHECKER_HAS_RUN_INTO_RECURSIVE_PROBLEM] Type checking has run into a recursive problem">bazz()</error>
 
     fun cbar() = cfoo()
 //}
