--- conflicted
+++ resolved
@@ -231,11 +231,7 @@
             buildList {
                 add(UpdateTypeQuickFix(entryWithWrongType, TargetType.VARIABLE, createTypeInfo(diagnostic.destructingType)))
 
-<<<<<<< HEAD
-                val classSymbol = (diagnostic.psi.getKtType() as? KtNonErrorClassType)?.classSymbol as? KaSymbolWithMembers ?: return@buildList
-=======
-                val classSymbol = (diagnostic.psi.getKtType() as? KtNonErrorClassType)?.symbol as? KtSymbolWithMembers ?: return@buildList
->>>>>>> f8d0b80e
+                val classSymbol = (diagnostic.psi.getKtType() as? KtNonErrorClassType)?.symbol as? KaSymbolWithMembers ?: return@buildList
                 val componentFunction = classSymbol.getMemberScope()
                     .getCallableSymbols(diagnostic.componentFunctionName)
                     .firstOrNull()?.psi as? KtCallableDeclaration
