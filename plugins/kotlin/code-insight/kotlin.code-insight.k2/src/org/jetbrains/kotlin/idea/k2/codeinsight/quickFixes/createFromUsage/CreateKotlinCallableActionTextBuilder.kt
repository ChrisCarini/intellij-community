--- conflicted
+++ resolved
@@ -92,11 +92,7 @@
 
     context (KaSession)
     private fun KtType.selfOrSuperTypeWithAbstractMatch(isAbstract: Boolean): KtType? {
-<<<<<<< HEAD
-        if (this.hasAbstractDeclaration() == isAbstract || this is KtNonErrorClassType && (classSymbol as? KaClassOrObjectSymbol)?.classKind == KaClassKind.INTERFACE) return this
-=======
-        if (this.hasAbstractDeclaration() == isAbstract || this is KtNonErrorClassType && (symbol as? KtClassOrObjectSymbol)?.classKind == KtClassKind.INTERFACE) return this
->>>>>>> f8d0b80e
+        if (this.hasAbstractDeclaration() == isAbstract || this is KtNonErrorClassType && (symbol as? KaClassOrObjectSymbol)?.classKind == KaClassKind.INTERFACE) return this
         return getDirectSuperTypes().firstNotNullOfOrNull { it.selfOrSuperTypeWithAbstractMatch(isAbstract) }
     }
 
@@ -104,14 +100,9 @@
     private val RENDERER_OPTION_FOR_CREATE_FROM_USAGE_TEXT: KtTypeRenderer = KtTypeRendererForSource.WITH_SHORT_NAMES.with {
         classIdRenderer = object : KtClassTypeQualifierRenderer {
             override fun renderClassTypeQualifier(
-<<<<<<< HEAD
                 analysisSession: KaSession,
-                type: KtClassType,
-=======
-                analysisSession: KtAnalysisSession,
                 type: KtType,
                 qualifiers: List<KtClassTypeQualifier>,
->>>>>>> f8d0b80e
                 typeRenderer: KtTypeRenderer,
                 printer: PrettyPrinter
             ) {
