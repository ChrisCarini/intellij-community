// Copyright 2000-2024 JetBrains s.r.o. and contributors. Use of this source code is governed by the Apache 2.0 license.
package org.jetbrains.kotlin.idea.k2.refactoring.introduce

import com.intellij.psi.PsiNamedElement
import com.intellij.psi.tree.IElementType
import com.intellij.psi.util.elementType
import com.intellij.psi.util.startOffset
import org.jetbrains.kotlin.analysis.api.KaExperimentalApi
import org.jetbrains.kotlin.analysis.api.KaSession
import org.jetbrains.kotlin.analysis.api.fir.diagnostics.KaFirDiagnostic
import org.jetbrains.kotlin.analysis.api.resolution.*
import org.jetbrains.kotlin.analysis.api.symbols.*
import org.jetbrains.kotlin.analysis.api.symbols.markers.KaNamedSymbol
import org.jetbrains.kotlin.analysis.api.types.KaType
import org.jetbrains.kotlin.analysis.api.types.KaTypeParameterType
import org.jetbrains.kotlin.analysis.utils.errors.unexpectedElementError
import org.jetbrains.kotlin.idea.base.analysis.api.utils.CallParameterInfoProvider.getArgumentOrIndexExpressions
import org.jetbrains.kotlin.idea.base.analysis.api.utils.CallParameterInfoProvider.mapArgumentsToParameterIndices
import org.jetbrains.kotlin.idea.base.psi.isInsideKtTypeReference
import org.jetbrains.kotlin.idea.base.psi.safeDeparenthesize
import org.jetbrains.kotlin.idea.base.psi.unifier.KotlinPsiRange
import org.jetbrains.kotlin.idea.base.psi.unifier.KotlinPsiUnificationResult.StrictSuccess
import org.jetbrains.kotlin.idea.base.psi.unifier.KotlinPsiUnificationResult.Success
import org.jetbrains.kotlin.idea.base.psi.unifier.toRange
import org.jetbrains.kotlin.idea.codeinsight.utils.findRelevantLoopForExpression
import org.jetbrains.kotlin.idea.refactoring.introduce.extractableSubstringInfo
import org.jetbrains.kotlin.idea.references.KtReference
import org.jetbrains.kotlin.idea.references.KtSimpleNameReference
import org.jetbrains.kotlin.idea.references.mainReference
import org.jetbrains.kotlin.lexer.KtTokens
import org.jetbrains.kotlin.psi.*
import org.jetbrains.kotlin.psi.psiUtil.getQualifiedExpressionForSelector
import org.jetbrains.kotlin.resolve.calls.util.getCalleeExpressionIfAny
import org.jetbrains.kotlin.utils.addToStdlib.zipWithNulls

object K2SemanticMatcher {
    context(KaSession)
    fun findMatches(patternElement: KtElement, scopeElement: KtElement): List<KtElement> {
        val matches = mutableListOf<KtElement>()

        val substringInfo = (patternElement as? KtExpression)?.extractableSubstringInfo as? K2ExtractableSubstringInfo

        scopeElement.accept(
            object : KtTreeVisitorVoid() {
                override fun visitKtElement(element: KtElement) {
                    when {
                        element == substringInfo?.template -> matches.add(patternElement)
                        element is KtStringTemplateExpression && substringInfo != null -> {
                            val extractableSubstringInfo = getMatchedStringFragmentsOrNull(element, substringInfo, MatchingContext())
                            when {
                                extractableSubstringInfo != null -> {
                                    matches.add(extractableSubstringInfo.createExpression())
                                }

                                else -> {

                                    super.visitKtElement(element)
                                }
                            }
                        }

                        element.isSemanticMatch(patternElement) -> {
                            matches.add(element)
                        }

                        else -> {
                            super.visitKtElement(element)
                        }
                    }
                }
            }
        )

        return matches
    }

    /**
     * Matches the elements in the target KotlinPsiRange with the elements in the pattern KotlinPsiRange, searching for [parameters] replacement.
     *
     * @param target The target KotlinPsiRange to match against.
     * @param pattern The pattern KotlinPsiRange to match.
     * @param parameters The list of parameters which are used in [pattern].
     * @return null if match fails
     */
    context(KaSession)
    fun matchRanges(
        target: KotlinPsiRange,
        pattern: KotlinPsiRange,
        parameters: List<PsiNamedElement>
    ): Success<PsiNamedElement>? {
        if (target.elements.size != pattern.elements.size) return null

        val substitution = mutableMapOf<PsiNamedElement, KtElement?>().apply {
            parameters.forEach {
                put(it, null)
            }
        }

        val matchingContext = MatchingContext(parameterSubstitution = substitution)

        fun prepareResult(
            target: KotlinPsiRange,
            substitution: MutableMap<PsiNamedElement, KtElement?>
        ): StrictSuccess<PsiNamedElement>? {
            val result = mutableMapOf<PsiNamedElement, KtElement>()
            substitution.entries.forEach { (parameter, argument) ->
                if (argument == null) {
                    return null
                }
                result.put(parameter, argument)
            }
            return StrictSuccess(target, result)
        }

        target.elements.zip(pattern.elements) { t, p ->
            if (p !is KtElement) return@zip

            val substringInfo = (p as? KtExpression)?.extractableSubstringInfo as? K2ExtractableSubstringInfo

            if (t is KtStringTemplateExpression && substringInfo != null) {
                val extractableSubstringInfo = getMatchedStringFragmentsOrNull(t, substringInfo, matchingContext)
                if (extractableSubstringInfo != null) {
                    return prepareResult(extractableSubstringInfo.createExpression().toRange(), substitution)
                } else {
                    return null
                }
            }

            if (((t as? KtElement)?.isSemanticMatch(p, matchingContext) != true)) return null
        }

        return prepareResult(target, substitution)
    }

    context(KaSession)
    fun KtElement.isSemanticMatch(patternElement: KtElement): Boolean = isSemanticMatch(patternElement, MatchingContext())

    context(KaSession)
    private fun KtElement.isSemanticMatch(
        patternElement: KtElement,
        context: MatchingContext,
    ): Boolean = this == patternElement || accept(VisitingMatcher(this@KaSession, context), patternElement)

    context(KaSession)
    private fun getMatchedStringFragmentsOrNull(
        target: KtStringTemplateExpression, patternInfo: K2ExtractableSubstringInfo, matchingContext: MatchingContext
    ): K2ExtractableSubstringInfo? {
        val prefixLength = patternInfo.prefix.length
        val suffixLength = patternInfo.suffix.length
        val targetEntries = target.entries
        val patternEntries = patternInfo.entries.toList()
        for ((index, targetEntry) in targetEntries.withIndex()) {
            if (index + patternEntries.size > targetEntries.size) return null

            val targetEntryText = targetEntry.text

            if (patternInfo.startEntry == patternInfo.endEntry && (prefixLength > 0 || suffixLength > 0)) {
                if (targetEntry !is KtLiteralStringTemplateEntry) continue

                val patternText = with(patternInfo.startEntry.text) { substring(prefixLength, length - suffixLength) }
                val i = targetEntryText.indexOf(patternText)
                if (i < 0) continue
                val targetPrefix = targetEntryText.substring(0, i)
                val targetSuffix = targetEntryText.substring(i + patternText.length)
                return K2ExtractableSubstringInfo(targetEntry, targetEntry, targetPrefix, targetSuffix, patternInfo.isString)
            }

            val matchStartByText = patternInfo.startEntry is KtLiteralStringTemplateEntry
            val matchEndByText = patternInfo.endEntry is KtLiteralStringTemplateEntry

            val targetPrefix = if (matchStartByText) {
                if (targetEntry !is KtLiteralStringTemplateEntry) continue

                val patternText = patternInfo.startEntry.text.substring(prefixLength)
                if (!targetEntryText.endsWith(patternText)) continue
                targetEntryText.substring(0, targetEntryText.length - patternText.length)
            } else ""

            val lastTargetEntry = targetEntries[index + patternEntries.lastIndex]

            val targetSuffix = if (matchEndByText) {
                if (lastTargetEntry !is KtLiteralStringTemplateEntry) continue

                val patternText = with(patternInfo.endEntry.text) { substring(0, length - suffixLength) }
                val lastTargetEntryText = lastTargetEntry.text
                if (!lastTargetEntryText.startsWith(patternText)) continue
                lastTargetEntryText.substring(patternText.length)
            } else ""

            val fromIndex = if (matchStartByText) 1 else 0
            val toIndex = if (matchEndByText) patternEntries.lastIndex - 1 else patternEntries.lastIndex
            val status = (fromIndex..toIndex).fold(true) { status, patternEntryIndex ->
                val targetEntryToUnify = targetEntries[index + patternEntryIndex]
                val patternEntryToUnify = patternEntries[patternEntryIndex]
                status && targetEntryToUnify.isSemanticMatch(patternEntryToUnify, matchingContext)
            }
            if (!status) continue
            return K2ExtractableSubstringInfo(targetEntry, lastTargetEntry, targetPrefix, targetSuffix, patternInfo.isString)
        }

        return null
    }


    /**
     * @property parameterSubstitution The map that stores the association between pattern parameters and target arguments.
     * Initially, it's filled with parameters and during match, all parameters should receive corresponding argument.
     * All arguments for a parameter should be equal.
     */
    private data class MatchingContext(
        val symbols: MutableMap<KaSymbol, KaSymbol> = mutableMapOf(),
        val blockBodyOwners: MutableMap<KaFunctionSymbol, KaFunctionSymbol> = mutableMapOf(),
        val parameterSubstitution: MutableMap<PsiNamedElement, KtElement?> = mutableMapOf(),
    ) {
        context(KaSession)
        fun areSymbolsEqualOrAssociated(targetSymbol: KaSymbol?, patternSymbol: KaSymbol?): Boolean {
            if (targetSymbol == null || patternSymbol == null) return targetSymbol == null && patternSymbol == null

            if (patternSymbol is KaNamedSymbol) {
                val patternElement = patternSymbol.psi as? PsiNamedElement
                if (patternElement != null && parameterSubstitution.containsKey(patternElement)) {
                    if (patternSymbol is KaCallableSymbol && targetSymbol is KaCallableSymbol) {
                        if (!targetSymbol.returnType.isSubTypeOf(patternSymbol.returnType)) return false
                    }
                    val expression =
                        KtPsiFactory(patternElement.project).createExpression((targetSymbol as KaNamedSymbol).name.asString())
                    val oldElement = parameterSubstitution.put(patternElement, expression)
                    return oldElement !is KtElement || oldElement.text == expression.text
                }
            }

            return targetSymbol == patternSymbol || symbols[targetSymbol] == patternSymbol
        }

        context(KaSession)
        fun areBlockBodyOwnersEqualOrAssociated(targetFunction: KaFunctionSymbol, patternFunction: KaFunctionSymbol): Boolean =
            targetFunction == patternFunction || blockBodyOwners[targetFunction] == patternFunction

        // TODO: current approach doesn't work on pairs of types such as `List<U>` and `List<T>`, where `U` and `T` are associated
        context(KaSession)
        fun areTypesEqualOrAssociated(targetType: KaType?, patternType: KaType?): Boolean {
            if (targetType == null || patternType == null) return targetType == null && patternType == null

            return targetType.isEqualTo(patternType) ||
                    targetType is KaTypeParameterType &&
                    patternType is KaTypeParameterType &&
                    symbols[targetType.symbol] == patternType.symbol
        }

        context(KaSession)
        fun associateSymbolsForDeclarations(targetDeclaration: KtDeclaration, patternDeclaration: KtDeclaration) {
            val targetSymbol = targetDeclaration.symbol
            val patternSymbol = patternDeclaration.symbol

            if (targetSymbol is KaDestructuringDeclarationSymbol && patternSymbol is KaDestructuringDeclarationSymbol) {
                for ((targetEntry, patternEntry) in targetSymbol.entries.zip(patternSymbol.entries)) {
                    symbols[targetEntry] = patternEntry
                }
            } else {
                symbols[targetSymbol] = patternSymbol
            }
        }

        context(KaSession)
        fun associateSymbolsForBlockBodyOwners(targetFunction: KtFunction, patternFunction: KtFunction) {
            check(targetFunction.bodyExpression is KtBlockExpression && patternFunction.bodyExpression is KtBlockExpression)

            blockBodyOwners[targetFunction.getFunctionLikeSymbol()] = patternFunction.getFunctionLikeSymbol()
        }

        context(KaSession)
        fun associateSingleParameterSymbolsForAnonymousFunctions(
            targetFunction: KtFunction,
            patternFunction: KtFunction,
        ) {
            val targetSymbol = getSingleParameterSymbolForAnonymousFunctionOrNull(targetFunction) ?: return
            val patternSymbol = getSingleParameterSymbolForAnonymousFunctionOrNull(patternFunction) ?: return

            symbols[targetSymbol] = patternSymbol
        }

        context(KaSession)
        fun associateReceiverParameterSymbolsForCallables(
            targetDeclaration: KtCallableDeclaration,
            patternDeclaration: KtCallableDeclaration,
        ) {
            val targetSymbol = targetDeclaration.getCallableSymbol().receiverParameter ?: return
            val patternSymbol = patternDeclaration.getCallableSymbol().receiverParameter ?: return

            symbols[targetSymbol] = patternSymbol
        }

        context(KaSession)
        private fun getSingleParameterSymbolForAnonymousFunctionOrNull(function: KtFunction): KaValueParameterSymbol? {
            val anonymousFunction = when (function) {
                is KtNamedFunction -> function.getAnonymousFunctionSymbol()
                is KtFunctionLiteral -> function.getAnonymousFunctionSymbol()
                else -> unexpectedElementError<KtFunction>(function)
            }
            return anonymousFunction.valueParameters.singleOrNull()
        }
    }

    context(KaSession)
    private fun elementsMatchOrBothAreNull(targetElement: KtElement?, patternElement: KtElement?, context: MatchingContext): Boolean {
        if (targetElement == null || patternElement == null) return targetElement == null && patternElement == null
        if (patternElement is KtSimpleNameExpression) {
            val param = patternElement.mainReference.resolveToSymbol()?.psi as? PsiNamedElement
            if (param != null && context.parameterSubstitution.containsKey(param)) {
                val oldElement = context.parameterSubstitution.put(param, targetElement)
                return oldElement !is KtElement || oldElement.isSemanticMatch(targetElement)
            }
        }
        return targetElement.isSemanticMatch(patternElement, context)
    }

    private class VisitingMatcher(
        private val analysisSession: KaSession,
        private val context: MatchingContext,
    ) : KtVisitor<Boolean, KtElement>() {
        private fun elementsMatchOrBothAreNull(targetElement: KtElement?, patternElement: KtElement?): Boolean {
            if (targetElement == null || patternElement == null) return targetElement == null && patternElement == null

            return targetElement.accept(visitor = this, patternElement)
        }

        override fun visitKtElement(element: KtElement, data: KtElement): Boolean = false

        override fun visitDeclaration(dcl: KtDeclaration, data: KtElement): Boolean {
            val patternDcl = data as? KtDeclaration ?: return false

            if (dcl is KtValVarKeywordOwner && patternDcl is KtValVarKeywordOwner) {
                if (dcl.valOrVarKeyword?.elementType != patternDcl.valOrVarKeyword?.elementType) return false
            }

            if (dcl is KtTypeParameterListOwner && patternDcl is KtTypeParameterListOwner) {
                if (!elementsMatchOrBothAreNull(dcl.typeParameterList, patternDcl.typeParameterList)) return false
            }

            if (dcl is KtFunction && patternDcl is KtFunction) {
                if (dcl.isFunctionLiteralWithoutParameterSpecification() || patternDcl.isFunctionLiteralWithoutParameterSpecification()) {
                    with(analysisSession) {
                        if (!areFunctionsWithZeroOrOneParametersMatchingByResolve(dcl, patternDcl, context)) return false
                        context.associateSingleParameterSymbolsForAnonymousFunctions(dcl, patternDcl)
                    }
                } else {
                    if (!elementsMatchOrBothAreNull(dcl.valueParameterList, patternDcl.valueParameterList)) return false
                }
            }

            if (dcl is KtCallableDeclaration && patternDcl is KtCallableDeclaration) {
                with(analysisSession) {
                    if (!areReceiverParametersMatchingByResolve(dcl, patternDcl, context)) return false
                    if (!areReturnTypesOfDeclarationsMatchingByResolve(dcl, patternDcl, context)) return false
                    context.associateReceiverParameterSymbolsForCallables(dcl, patternDcl)
                }
            }

            with(analysisSession) {
                context.associateSymbolsForDeclarations(dcl, patternDcl)
            }

            if (dcl is KtDeclarationWithBody && patternDcl is KtDeclarationWithBody) {
                if (!elementsMatchOrBothAreNull(dcl.bodyExpression, patternDcl.bodyExpression)) return false
            }

            if (dcl is KtDeclarationWithInitializer && patternDcl is KtDeclarationWithInitializer) {
                if (!elementsMatchOrBothAreNull(dcl.initializer, patternDcl.initializer)) return false
            }

            return true
        }

        override fun visitNamedFunction(function: KtNamedFunction, data: KtElement): Boolean {
            val patternFunction = data as? KtNamedFunction ?: return false
            return visitDeclaration(function, patternFunction)
        }

        override fun visitProperty(property: KtProperty, data: KtElement?): Boolean {
            val patternProperty = data as? KtProperty ?: return false
            return visitDeclaration(property, patternProperty)
        }

        override fun visitDestructuringDeclaration(multiDeclaration: KtDestructuringDeclaration, data: KtElement): Boolean {
            val patternMultiDeclaration = data as? KtDestructuringDeclaration ?: return false
            if (multiDeclaration.entries.size != patternMultiDeclaration.entries.size) return false
            return visitDeclaration(multiDeclaration, patternMultiDeclaration)
        }

        override fun visitTypeParameterList(list: KtTypeParameterList, data: KtElement): Boolean {
            val patternList = data as? KtTypeParameterList ?: return false

            if (list.parameters.size != patternList.parameters.size) return false
            for ((targetParameter, patternParameter) in list.parameters.zip(patternList.parameters)) {
                if (!elementsMatchOrBothAreNull(targetParameter, patternParameter)) return false
            }

            return true
        }

        override fun visitTypeParameter(parameter: KtTypeParameter, data: KtElement): Boolean {
            val patternParameter = data as? KtTypeParameter ?: return false
            with(analysisSession) {
                if (!areTypeParametersMatchingByResolve(parameter, patternParameter, context)) return false
            }
            return visitDeclaration(parameter, patternParameter)
        }

        override fun visitParameterList(list: KtParameterList, data: KtElement): Boolean {
            val patternList = data as? KtParameterList ?: return false

            if (list.parameters.size != patternList.parameters.size) return false
            for ((targetParameter, patternParameter) in list.parameters.zip(patternList.parameters)) {
                if (!elementsMatchOrBothAreNull(targetParameter, patternParameter)) return false
            }

            return true
        }

        override fun visitParameter(parameter: KtParameter, data: KtElement): Boolean {
            val patternParameter = data as? KtParameter ?: return false
            return visitDeclaration(parameter, patternParameter)
        }

        override fun visitScript(script: KtScript, data: KtElement): Boolean = false // TODO()

        override fun visitTypeReference(typeReference: KtTypeReference, data: KtElement): Boolean {
            val patternTypeReference = data as? KtTypeReference ?: return false
            with(analysisSession) {
                if (!areTypeReferencesMatchingByResolve(typeReference, patternTypeReference, context)) return false
            }
            return true
        }

        override fun visitExpression(expression: KtExpression, data: KtElement): Boolean {
            val patternExpression = data.deparenthesized() as? KtExpression ?: return false
            if (patternExpression is KtQualifiedExpression) {
                return patternExpression.selectorExpression?.let { visitExpression(expression, it) } == true
            }
            if (expression.isSafeCall() != patternExpression.isSafeCall()) return false
            if (expression.isAssignmentOperation() != patternExpression.isAssignmentOperation()) return false
            if (expression.isInsideKtTypeReference != patternExpression.isInsideKtTypeReference) return false
            if (expression is KtSimpleNameExpression != patternExpression is KtSimpleNameExpression) return false
            if (patternExpression !is KtReferenceExpression && patternExpression !is KtOperationExpression) return false

            with(analysisSession) {
                if (!areCallsMatchingByResolve(expression, patternExpression, context)) return false
            }
            return true
        }

        override fun visitLoopExpression(loopExpression: KtLoopExpression, data: KtElement): Boolean = false // TODO()

        override fun visitConstantExpression(expression: KtConstantExpression, data: KtElement): Boolean {
            val patternExpression = data.deparenthesized() as? KtConstantExpression ?: return false

            return expression.text == patternExpression.text
        }

        override fun visitLabeledExpression(expression: KtLabeledExpression, data: KtElement): Boolean = false // TODO()

        override fun visitUnaryExpression(expression: KtUnaryExpression, data: KtElement): Boolean {
            val patternExpression = data.deparenthesized() as? KtExpression ?: return false
            if (patternExpression is KtUnaryExpression) {
                if (expression::class != patternExpression::class) return false
                if (expression.operationToken != patternExpression.operationToken) return false
                with(analysisSession) {
                    if (!areReferencesMatchingByResolve(expression.mainReference, patternExpression.mainReference, context)) return false
                }
                return elementsMatchOrBothAreNull(expression.baseExpression, patternExpression.baseExpression)
            }
            return visitExpression(expression, patternExpression)
        }

        override fun visitBinaryExpression(expression: KtBinaryExpression, data: KtElement): Boolean {
            val patternExpression = data.deparenthesized() as? KtExpression ?: return false
            if (patternExpression is KtBinaryExpression) {
                if (expression.operationToken != patternExpression.operationToken) return false
                with(analysisSession) {
                    if (!areReferencesMatchingByResolve(expression.mainReference, patternExpression.mainReference, context)) return false
                }
                return elementsMatchOrBothAreNull(expression.left, patternExpression.left) &&
                        elementsMatchOrBothAreNull(expression.right, patternExpression.right)
            }
            return visitExpression(expression, patternExpression)
        }

        override fun visitReturnExpression(expression: KtReturnExpression, data: KtElement): Boolean {
            val patternExpression = data.deparenthesized() as? KtReturnExpression ?: return false
            with(analysisSession) {
                if (!areReturnTargetsMatchingByResolve(expression, patternExpression, context)) return false
            }
            return elementsMatchOrBothAreNull(expression.returnedExpression, patternExpression.returnedExpression)
        }

        override fun visitThrowExpression(expression: KtThrowExpression, data: KtElement): Boolean = false // TODO()

        override fun visitBreakExpression(expression: KtBreakExpression, data: KtElement): Boolean {
            val patternExpression = data.deparenthesized() as? KtBreakExpression ?: return false

            return findRelevantLoopForExpression(expression) == findRelevantLoopForExpression(patternExpression)
        }

        override fun visitContinueExpression(expression: KtContinueExpression, data: KtElement): Boolean {
            val patternExpression = data.deparenthesized() as? KtContinueExpression ?: return false

            return findRelevantLoopForExpression(expression) == findRelevantLoopForExpression(patternExpression)
        }

        override fun visitIfExpression(expression: KtIfExpression, data: KtElement): Boolean {
            val patternExpression = data.deparenthesized() as? KtIfExpression ?: return false

            if (!elementsMatchOrBothAreNull(expression.condition, patternExpression.condition)) return false
            if (!elementsMatchOrBothAreNull(expression.then, patternExpression.then)) return false
            if (!elementsMatchOrBothAreNull(expression.`else`, patternExpression.`else`)) return false

            return true
        }

        override fun visitWhenExpression(expression: KtWhenExpression, data: KtElement): Boolean {
            val patternExpression = data.deparenthesized() as? KtWhenExpression ?: return false

            if (expression.entries.size != patternExpression.entries.size) return false
            if (!elementsMatchOrBothAreNull(expression.subjectExpression, patternExpression.subjectExpression)) return false

            for ((targetEntry, patternEntry) in expression.entries.zip(patternExpression.entries)) {
                if (targetEntry.conditions.size != patternEntry.conditions.size) return false
                for ((targetCondition, patternCondition) in targetEntry.conditions.zip(patternEntry.conditions)) {
                    if (!elementsMatchOrBothAreNull(targetCondition, patternCondition)) return false
                }
                if (!elementsMatchOrBothAreNull(targetEntry.expression, patternEntry.expression)) return false
            }

            return true
        }

        override fun visitCollectionLiteralExpression(expression: KtCollectionLiteralExpression, data: KtElement): Boolean = false // TODO()

        override fun visitTryExpression(expression: KtTryExpression, data: KtElement): Boolean = false

        // TODO: match lambdas with anonymous functions
        override fun visitLambdaExpression(expression: KtLambdaExpression, data: KtElement): Boolean {
            val patternExpression = data as? KtLambdaExpression ?: return false

            return visitDeclaration(expression.functionLiteral, patternExpression.functionLiteral)
        }

        override fun visitAnnotatedExpression(expression: KtAnnotatedExpression, data: KtElement): Boolean = false // TODO()

        override fun visitQualifiedExpression(expression: KtQualifiedExpression, data: KtElement): Boolean {
            val targetSelectorExpression = expression.selectorExpression ?: return false
            return visitExpression(targetSelectorExpression, data)
        }

        override fun visitDoubleColonExpression(expression: KtDoubleColonExpression, data: KtElement): Boolean = false // TODO()

        override fun visitObjectLiteralExpression(expression: KtObjectLiteralExpression, data: KtElement): Boolean = false // TODO()

        // TODO: single-statement-blocks can semantically match non-block-expressions, e.g. in if, when
        override fun visitBlockExpression(expression: KtBlockExpression, data: KtElement): Boolean {
            val patternExpression = data as? KtBlockExpression ?: return false
            if (expression.statements.size != patternExpression.statements.size) return false

            val targetFunction = expression.parent as? KtFunction
            val patternFunction = patternExpression.parent as? KtFunction
            if (targetFunction != null || patternFunction != null) {
                if (targetFunction == null || patternFunction == null) return false
                with(analysisSession) { context.associateSymbolsForBlockBodyOwners(targetFunction, patternFunction) }
            }

            for ((targetStatement, patternStatement) in expression.statements.zip(patternExpression.statements)) {
                if (!elementsMatchOrBothAreNull(targetStatement, patternStatement)) return false
            }
            return true
        }

        override fun visitTypeArgumentList(typeArgumentList: KtTypeArgumentList, data: KtElement): Boolean {
            val patternTypeArgumentList = data as? KtTypeArgumentList ?: return false
            if (typeArgumentList.arguments.size != patternTypeArgumentList.arguments.size) return false
            for ((targetTypeArgument, patternTypeArgument) in typeArgumentList.arguments.zip(patternTypeArgumentList.arguments)) {
                if (!elementsMatchOrBothAreNull(targetTypeArgument?.typeReference, patternTypeArgument?.typeReference)) return false
            }
            return true
        }

        override fun visitThisExpression(expression: KtThisExpression, data: KtElement): Boolean {
            val patternExpression = data.deparenthesized() as? KtThisExpression ?: return false
            with(analysisSession) {
                if (!areReferencesMatchingByResolve(expression.mainReference, patternExpression.mainReference, context)) return false
            }
            return true
        }

        override fun visitSuperExpression(expression: KtSuperExpression, data: KtElement): Boolean {
            val patternExpression = data.deparenthesized() as? KtSuperExpression ?: return false
            with(analysisSession) {
                if (!areReferencesMatchingByResolve(expression.mainReference, patternExpression.mainReference, context)) return false
            }
            return true
        }

        override fun visitParenthesizedExpression(expression: KtParenthesizedExpression, data: KtElement): Boolean {
            val deparenthesized = expression.deparenthesized()
            if (expression == deparenthesized) return false
            return deparenthesized.accept(visitor = this, data)
        }

        override fun visitAnonymousInitializer(initializer: KtAnonymousInitializer, data: KtElement): Boolean = false // TODO()

        override fun visitPropertyAccessor(accessor: KtPropertyAccessor, data: KtElement): Boolean = false // TODO()

        override fun visitBackingField(accessor: KtBackingField, data: KtElement): Boolean = false // TODO()

        override fun visitBinaryWithTypeRHSExpression(expression: KtBinaryExpressionWithTypeRHS, data: KtElement): Boolean {
            val patternExpression = data.deparenthesized() as? KtBinaryExpressionWithTypeRHS ?: return false

            if (expression.operationToken != patternExpression.operationToken) return false
            if (!expression.left.accept(this, patternExpression.left)) return false
            if (!elementsMatchOrBothAreNull(expression.right, patternExpression.right)) return false

            return true
        }

        override fun visitEscapeStringTemplateEntry(
            entry: KtEscapeStringTemplateEntry,
            data: KtElement?
        ): Boolean? {
            val patternEntry = data as? KtEscapeStringTemplateEntry ?: return false
            return entry.unescapedValue == patternEntry.unescapedValue
        }

        override fun visitStringTemplateEntryWithExpression(
            entry: KtStringTemplateEntryWithExpression,
            data: KtElement?
        ): Boolean? {
            val patternEntry = data?.deparenthesized() as? KtStringTemplateEntryWithExpression ?: return false
            return elementsMatchOrBothAreNull(entry.expression, patternEntry.expression)
        }

        override fun visitLiteralStringTemplateEntry(
            entry: KtLiteralStringTemplateEntry,
            data: KtElement?
        ): Boolean? {
            val patternLiteral = data?.deparenthesized() as? KtLiteralStringTemplateEntry ?: return false
            return entry.text == patternLiteral.text
        }

        override fun visitStringTemplateExpression(expression: KtStringTemplateExpression, data: KtElement): Boolean {
            val patternExpression = data.deparenthesized() as? KtStringTemplateExpression ?: return false

            if (expression.entries.size != patternExpression.entries.size) return false
            for ((targetEntry, patternEntry) in expression.entries.zip(patternExpression.entries)) {
                if (!elementsMatchOrBothAreNull(targetEntry, patternEntry)) return false
            }

            return true
        }

        override fun visitNamedDeclaration(declaration: KtNamedDeclaration, data: KtElement): Boolean = false // TODO()

        override fun visitIsExpression(expression: KtIsExpression, data: KtElement): Boolean {
            val patternExpression = data.deparenthesized() as? KtIsExpression ?: return false

            if (expression.operationToken != patternExpression.operationToken) return false
            if (!expression.leftHandSide.accept(this, patternExpression.leftHandSide)) return false
            if (!elementsMatchOrBothAreNull(expression.typeReference, patternExpression.typeReference)) return false

            return true
        }

        override fun visitWhenConditionInRange(condition: KtWhenConditionInRange, data: KtElement): Boolean = false // TODO()

        override fun visitWhenConditionIsPattern(condition: KtWhenConditionIsPattern, data: KtElement): Boolean = false // TODO()

        override fun visitWhenConditionWithExpression(condition: KtWhenConditionWithExpression, data: KtElement): Boolean {
            val patternCondition = data as? KtWhenConditionWithExpression ?: return false
            return elementsMatchOrBothAreNull(condition.expression, patternCondition.expression)
        }
    }

    context(KaSession)
    private fun areCallsMatchingByResolve(
        targetExpression: KtExpression,
        patternExpression: KtExpression,
        context: MatchingContext,
    ): Boolean {
        if (areNonCallsMatchingByResolve(targetExpression, patternExpression, context)) return true

        val targetCallInfo = targetExpression.resolveToCall() ?: return false
        val patternCallInfo = patternExpression.resolveToCall() ?: return false

        if (targetCallInfo is KaErrorCallInfo && patternCallInfo is KaErrorCallInfo) {
            if (targetCallInfo.isUnresolvedCall() != patternCallInfo.isUnresolvedCall()) return false
            if (targetCallInfo.isUnresolvedCall() && patternCallInfo.isUnresolvedCall()) {
                if (!areUnresolvedCallsMatchingByResolve(targetExpression, patternExpression, context)) return false
            }
        }

        val targetCall = targetCallInfo.calls.singleOrNull()
        val patternCall = patternCallInfo.calls.singleOrNull()

        if (targetCall?.javaClass != patternCall?.javaClass) return false

        if (targetCall is KaCallableMemberCall<*, *> && patternCall is KaCallableMemberCall<*, *>) {
            val targetAppliedSymbol = targetCall.partiallyAppliedSymbol
            val patternAppliedSymbol = patternCall.partiallyAppliedSymbol

            if (!context.areSymbolsEqualOrAssociated(targetCall.symbol, patternCall.symbol)) return false

            for ((targetTypeArgument, patternTypeArgument) in targetCall.getTypeArguments().zipWithNulls(patternCall.getTypeArguments())) {
                if (!context.areTypesEqualOrAssociated(targetTypeArgument, patternTypeArgument)) return false
            }

            if (!areReceiversMatching(targetAppliedSymbol.dispatchReceiver, patternAppliedSymbol.dispatchReceiver, context)) return false
            if (!areReceiversMatching(targetAppliedSymbol.extensionReceiver, patternAppliedSymbol.extensionReceiver, context)) return false
        }

        val targetArguments = targetExpression.getArgumentsAndSortThemIfCallIsPresent(targetCall as? KaFunctionCall<*>)
        val patternArguments = patternExpression.getArgumentsAndSortThemIfCallIsPresent(patternCall as? KaFunctionCall<*>)

        for ((targetArgument, patternArgument) in targetArguments.zipWithNulls(patternArguments)) {
            if (!elementsMatchOrBothAreNull(targetArgument, patternArgument, context)) return false
        }

        return true
    }

    context(KaSession)
    private fun areNonCallsMatchingByResolve(
        targetExpression: KtExpression,
        patternExpression: KtExpression,
        context: MatchingContext
    ): Boolean {
        if (targetExpression !is KtNameReferenceExpression || patternExpression !is KtNameReferenceExpression) return false

        val targetSymbol = targetExpression.mainReference.resolveToSymbol().takeUnless { it is KaCallableSymbol } ?: return false
        val patternSymbol = patternExpression.mainReference.resolveToSymbol().takeUnless { it is KaCallableSymbol } ?: return false

        return context.areSymbolsEqualOrAssociated(targetSymbol, patternSymbol)
    }

    context(KaSession)
    private fun KtExpression.getArgumentsAndSortThemIfCallIsPresent(call: KaFunctionCall<*>?): List<KtExpression?> {
        val allArguments = getArgumentOrIndexExpressions(sourceElement = this)

        if (call == null) return allArguments

        val signature = call.partiallyAppliedSymbol.signature
        val mappedArguments = mapArgumentsToParameterIndices(sourceElement = this, signature, call.argumentMapping)
        val sortedMappedArguments = mappedArguments.toList()
            .sortedWith(compareBy({ (_, parameterIndex) -> parameterIndex }, { (argument, _) -> argument.startOffset }))
            .map { (argument, _) -> argument }

        // `mappedArguments` obtained from `argumentMapping` differ from argument expressions from `KtValueArgumentList` in case of
        // parenthesized expressions; TODO: check if it should be fixed from Analysis API side;
        return sortedMappedArguments + allArguments.filterNot { it?.safeDeparenthesize() in mappedArguments }
    }

    context(KaSession)
    private fun areUnresolvedCallsMatchingByResolve(
        targetExpression: KtExpression,
        patternExpression: KtExpression,
        context: MatchingContext,
    ): Boolean {
        if (targetExpression::class != patternExpression::class) return false

        val targetCallee = targetExpression.getCalleeExpressionIfAny()
        val patternCallee = patternExpression.getCalleeExpressionIfAny()

        if (targetCallee?.text != patternCallee?.text) return false
        if (targetCallee?.isCalleeInCall() != patternCallee?.isCalleeInCall()) return false

        if (
            !elementsMatchOrBothAreNull(targetExpression.getTypeArgumentList(), patternExpression.getTypeArgumentList(), context) ||
            !elementsMatchOrBothAreNull(targetExpression.getReceiverForSelector(), patternExpression.getReceiverForSelector(), context)
        ) return false

        return true
    }

    context(KaSession)
    private fun areReceiversMatching(
        targetReceiver: KaReceiverValue?,
        patternReceiver: KaReceiverValue?,
        context: MatchingContext,
    ): Boolean = when (targetReceiver) {
        is KaImplicitReceiverValue -> {
            when (patternReceiver) {
                is KaImplicitReceiverValue -> context.areSymbolsEqualOrAssociated(targetReceiver.symbol, patternReceiver.symbol)
                is KaExplicitReceiverValue -> {
                    val patternSymbol = patternReceiver.getSymbolForThisExpressionOrNull()
                    patternSymbol != null && context.areSymbolsEqualOrAssociated(targetReceiver.symbol, patternSymbol)
                }

                else -> false
            }
        }

        is KaSmartCastedReceiverValue -> false // TODO()

        is KaExplicitReceiverValue -> {
            when (patternReceiver) {
                is KaImplicitReceiverValue -> {
                    val targetSymbol = targetReceiver.getSymbolForThisExpressionOrNull()
                    targetSymbol != null && context.areSymbolsEqualOrAssociated(targetSymbol, patternReceiver.symbol)
                }

                is KaExplicitReceiverValue -> targetReceiver.expression.isSemanticMatch(patternReceiver.expression, context)
                else -> false
            }
        }

        null -> patternReceiver == null
    }

    context(KaSession)
<<<<<<< HEAD
    private fun KaCallableMemberCall<*, *>.getTypeArguments(): List<KaType?> = symbol.typeParameters.map { typeArgumentsMapping[it] }
=======
    @OptIn(KaExperimentalApi::class)
    private fun KaCallableMemberCall<*, *>.getTypeArguments(): List<KtType?> = symbol.typeParameters.map { typeArgumentsMapping[it] }
>>>>>>> 7db36688

    context(KaSession)
    private fun KaExplicitReceiverValue.getSymbolForThisExpressionOrNull(): KaSymbol? =
        (expression as? KtThisExpression)?.mainReference?.resolveToSymbol()

    context(KaSession)
    private fun areReferencesMatchingByResolve(
        targetReference: KtReference,
        patternReference: KtReference,
        context: MatchingContext,
    ): Boolean = context.areSymbolsEqualOrAssociated(targetReference.resolveToSymbol(), patternReference.resolveToSymbol())

    context(KaSession)
    private fun areReturnTargetsMatchingByResolve(
        targetExpression: KtReturnExpression,
        patternExpression: KtReturnExpression,
        context: MatchingContext,
    ): Boolean {
        val targetReturnTargetSymbol = targetExpression.targetSymbol as? KaFunctionSymbol ?: return false
        val patternReturnTargetSymbol = patternExpression.targetSymbol as? KaFunctionSymbol ?: return false

        return context.areBlockBodyOwnersEqualOrAssociated(targetReturnTargetSymbol, patternReturnTargetSymbol)
    }

    context(KaSession)
    private fun areReturnTypesOfDeclarationsMatchingByResolve(
        targetDeclaration: KtCallableDeclaration,
        patternDeclaration: KtCallableDeclaration,
        context: MatchingContext,
    ): Boolean = context.areTypesEqualOrAssociated(targetDeclaration.returnType, patternDeclaration.returnType)

    context(KaSession)
    private fun areReceiverParametersMatchingByResolve(
        targetDeclaration: KtCallableDeclaration,
        patternDeclaration: KtCallableDeclaration,
        context: MatchingContext
    ): Boolean = context.areTypesEqualOrAssociated(
        targetDeclaration.getCallableSymbol().receiverType,
        patternDeclaration.getCallableSymbol().receiverType,
    )

    context(KaSession)
    private fun areFunctionsWithZeroOrOneParametersMatchingByResolve(
        targetFunction: KtFunction,
        patternFunction: KtFunction,
        context: MatchingContext,
    ): Boolean {
        val targetParameters = targetFunction.getFunctionLikeSymbol().valueParameters
        val patternParameters = patternFunction.getFunctionLikeSymbol().valueParameters
        if (targetParameters.size > 1 || patternParameters.size > 1) return false

        return context.areTypesEqualOrAssociated(targetParameters.singleOrNull()?.returnType, patternParameters.singleOrNull()?.returnType)
    }

    context(KaSession)
    private fun areTypeParametersMatchingByResolve(
        targetParameter: KtTypeParameter,
        patternParameter: KtTypeParameter,
        context: MatchingContext,
    ): Boolean {
        val targetSymbol = targetParameter.getTypeParameterSymbol()
        val patternSymbol = patternParameter.getTypeParameterSymbol()

        // TODO: should we check variance and reified modifier?
        if (targetSymbol.upperBounds.size != patternSymbol.upperBounds.size) return false
        for ((targetUpperBound, patternUpperBound) in targetSymbol.upperBounds.zip(patternSymbol.upperBounds)) {
            if (!context.areTypesEqualOrAssociated(targetUpperBound, patternUpperBound)) return false
        }
        return true
    }

    context(KaSession)
    private fun areTypeReferencesMatchingByResolve(
        targetTypeReference: KtTypeReference,
        patternTypeReference: KtTypeReference,
        context: MatchingContext
    ): Boolean = context.areTypesEqualOrAssociated(targetTypeReference.type, patternTypeReference.type)

    context(KaSession)
    private fun KtFunction.getFunctionLikeSymbol(): KaFunctionSymbol = getSymbolOfType<KaFunctionSymbol>()

    context(KaSession)
    private fun KtCallableDeclaration.getCallableSymbol(): KaCallableSymbol = getSymbolOfType<KaCallableSymbol>()

    private val KtInstanceExpressionWithLabel.mainReference: KtReference get() = instanceReference.mainReference

    private val KtOperationExpression.mainReference: KtSimpleNameReference get() = operationReference.mainReference

    private val KtOperationExpression.operationToken: IElementType get() = operationReference.getReferencedNameElementType()

    private fun KtElement.deparenthesized(): KtElement = when (this) {
        is KtExpression -> this.safeDeparenthesize()
        else -> this
    }

    private fun KtExpression.isSafeCall(): Boolean = (parent as? KtSafeQualifiedExpression)?.selectorExpression == this

    private fun KtExpression.isAssignmentOperation(): Boolean =
        (this as? KtOperationReferenceExpression)?.operationSignTokenType == KtTokens.EQ

    private fun KtCallableDeclaration.isFunctionLiteralWithoutParameterSpecification(): Boolean =
        this is KtFunctionLiteral && !this.hasParameterSpecification()

    private fun KaErrorCallInfo.isUnresolvedCall(): Boolean = diagnostic is KaFirDiagnostic.UnresolvedReference

    private fun KtExpression.isCalleeInCall(): Boolean = this == (parent as? KtCallElement)?.calleeExpression

    private fun KtExpression.getTypeArgumentList(): KtTypeArgumentList? = (this as? KtCallElement)?.typeArgumentList

    private fun KtElement.getReceiverForSelector(): KtExpression? = getQualifiedExpressionForSelector()?.receiverExpression
}<|MERGE_RESOLUTION|>--- conflicted
+++ resolved
@@ -814,12 +814,8 @@
     }
 
     context(KaSession)
-<<<<<<< HEAD
+    @OptIn(KaExperimentalApi::class)
     private fun KaCallableMemberCall<*, *>.getTypeArguments(): List<KaType?> = symbol.typeParameters.map { typeArgumentsMapping[it] }
-=======
-    @OptIn(KaExperimentalApi::class)
-    private fun KaCallableMemberCall<*, *>.getTypeArguments(): List<KtType?> = symbol.typeParameters.map { typeArgumentsMapping[it] }
->>>>>>> 7db36688
 
     context(KaSession)
     private fun KaExplicitReceiverValue.getSymbolForThisExpressionOrNull(): KaSymbol? =
