// Copyright 2000-2024 JetBrains s.r.o. and contributors. Use of this source code is governed by the Apache 2.0 license.

package org.jetbrains.kotlin.idea.completion.contributors.helpers

import com.intellij.util.applyIf
import org.jetbrains.kotlin.analysis.api.KaExperimentalApi
import org.jetbrains.kotlin.analysis.api.KaSession
import org.jetbrains.kotlin.analysis.api.components.KaScopeKind
import org.jetbrains.kotlin.analysis.api.signatures.KaCallableSignature
import org.jetbrains.kotlin.analysis.api.symbols.*
import org.jetbrains.kotlin.analysis.api.types.*
import org.jetbrains.kotlin.analysis.api.types.KaIntersectionType
import org.jetbrains.kotlin.idea.base.analysis.api.utils.resolveToExpandedSymbol
import org.jetbrains.kotlin.idea.completion.lookups.isExtensionCall
import org.jetbrains.kotlin.idea.completion.reference
import org.jetbrains.kotlin.idea.completion.weighers.WeighingContext
import org.jetbrains.kotlin.idea.references.mainReference
import org.jetbrains.kotlin.kdoc.psi.impl.KDocName
import org.jetbrains.kotlin.psi.*
import org.jetbrains.kotlin.psi.psiUtil.getParentOfType

internal object CallableMetadataProvider {

    class CallableMetadata(
        val kind: CallableKind,
        /**
         * In case of the local callable, the index of local scope in scope tower.
         * In case of the global or static imported callable, the index of non-local scope in scope tower.
         *
         * Otherwise, the index of the matched receiver.
         *
         * This number makes completion prefer candidates that are available from the innermost receiver
         * when all other things are equal. Explicit receiver is pushed to the end because if explicit receiver does not match, the entry
         * would not have showed up in the first place.
         *
         * For example, consider the code below
         *
         * ```
         * class Foo { // receiver 2
         *   fun String.f1() { // receiver 1
         *     fun Int.f2() { // receiver 0
         *       length // receiver index = 1
         *       listOf("").size // receiver index = 3 (explicit receiver is added to the end)
         *       "".f1() // receiver index = 3 (explicit receiver is honored over implicit (dispatch) receiver)
         *     }
         *   }
         * }
         * ```
         */
        val scopeIndex: Int?
    )

    /**
     * Note that [CallableKind] is used to sort completion suggestions, so the order of the enum entries should be changed with care
     */
    enum class CallableKind {
        LOCAL, // local non_extension
        THIS_CLASS_MEMBER,
        BASE_CLASS_MEMBER,
        THIS_TYPE_EXTENSION,
        BASE_TYPE_EXTENSION,
        GLOBAL, // global non_extension
        TYPE_PARAMETER_EXTENSION,
        RECEIVER_CAST_REQUIRED,
        ;
    }

    private val CallableKind.correspondingBaseForThisOrSelf: CallableKind
        get() = when (this) {
            CallableKind.THIS_CLASS_MEMBER -> CallableKind.BASE_CLASS_MEMBER
            CallableKind.THIS_TYPE_EXTENSION -> CallableKind.BASE_TYPE_EXTENSION
            else -> this
        }

    context(KaSession)
    @OptIn(KaExperimentalApi::class)
    fun getCallableMetadata(
        context: WeighingContext,
        signature: KaCallableSignature<*>,
        symbolOrigin: CompletionSymbolOrigin,
        isFunctionalVariableCall: Boolean,
    ): CallableMetadata? {
        val symbol = signature.symbol
        if (symbol is KaSyntheticJavaPropertySymbol) {
            return getCallableMetadata(context, symbol.javaGetterSymbol.asSignature(), symbolOrigin, isFunctionalVariableCall)
        }

        if (symbol.isExtensionCall(isFunctionalVariableCall)) return extensionWeight(signature, context, isFunctionalVariableCall)

        return when (val scopeKind = (symbolOrigin as? CompletionSymbolOrigin.Scope)?.kind) {
            is KaScopeKind.LocalScope -> CallableMetadata(CallableKind.LOCAL, scopeKind.indexInTower)

            is KaScopeKind.TypeScope,
            is KaScopeKind.StaticMemberScope -> nonExtensionWeight(signature, context)

            is KaScopeKind.TypeParameterScope -> null

            is KaScopeKind.ImportingScope,
            is KaScopeKind.PackageMemberScope,
            is KaScopeKind.ScriptMemberScope,
            null -> CallableMetadata(CallableKind.GLOBAL, scopeKind?.indexInTower)
        }
    }

    context(KaSession)
    private fun nonExtensionWeight(
        signature: KaCallableSignature<*>,
        context: WeighingContext,
    ): CallableMetadata? {
        val symbol = signature.symbol

        val expectedReceiver = getExpectedNonExtensionReceiver(signature.symbol) ?: return null
        val expectedReceiverType = buildClassType(expectedReceiver)
        val flattenedActualReceiverTypes = getFlattenedActualReceiverTypes(context)

        val replaceTypeArguments = expectedReceiverType is KaClassType && expectedReceiverType.typeArguments.isNotEmpty()
        val correctedFlattenedActualReceiverTypes = if (replaceTypeArguments) {
            // replace type arguments to correctly compare actual types with built expected type
            flattenedActualReceiverTypes.map { typeConjuncts ->
                typeConjuncts.mapNotNull { it.replaceTypeArgumentsWithStarProjections() }
            }
        } else flattenedActualReceiverTypes

        val hasOverriddenSymbols = symbol.isOverride ||
                symbol.directlyOverriddenSymbols.any() ||
                symbol.allOverriddenSymbols.any()

        return callableWeightByReceiver(
            symbol,
            correctedFlattenedActualReceiverTypes,
            expectedReceiverType,
        )
            // currently override members are considered as non-immediate in completion
            .applyIf(hasOverriddenSymbols) { CallableMetadata(kind.correspondingBaseForThisOrSelf, scopeIndex) }
    }

    context(KaSession)
    @OptIn(KaExperimentalApi::class)
    private fun extensionWeight(
        signature: KaCallableSignature<*>,
        context: WeighingContext,
        isFunctionalVariableCall: Boolean,
    ): CallableMetadata? {
        val flattenedActualReceiverTypes = getFlattenedActualReceiverTypes(context)
        val expectedExtensionReceiverType = if (isFunctionalVariableCall) {
            (signature.returnType as? KaFunctionType)?.receiverType
        } else {
            // if extension has type parameters, `KtExtensionApplicabilityResult.substitutor` may contain captured types
            signature.receiverType?.approximateToSuperPublicDenotableOrSelf(approximateLocalTypes = false)
        } ?: return null

        // If a symbol expects an extension receiver, then either
        //   * the call site explicitly specifies the extension receiver , or
        //   * the call site specifies no receiver.
        // In other words, in this case, an explicit receiver can never be a dispatch receiver.
        val weightBasedOnExtensionReceiver = callableWeightByReceiver(
            signature.symbol,
            flattenedActualReceiverTypes,
            expectedExtensionReceiverType,
        )
        return weightBasedOnExtensionReceiver
    }

    context(KaSession)
    private fun getExpectedNonExtensionReceiver(symbol: KaCallableSymbol): KaClassSymbol? {
        val containingClass = symbol.originalContainingClassForOverride
        return if (symbol is KaConstructorSymbol && (containingClass as? KaNamedClassOrObjectSymbol)?.isInner == true) {
            containingClass.containingSymbol as? KaClassSymbol
        } else {
            containingClass
        }
    }

    context(KaSession)
    private fun getFlattenedActualReceiverTypes(context: WeighingContext): List<List<KaType>> {
        val actualExplicitReceiverTypes = context.explicitReceiver?.let { receiver ->
            val referencedClass = getReferencedClassInCallableReferenceExpression(receiver) ?: getQualifierClassInKDocName(receiver)
            val typesFromClass = referencedClass?.let { listOfNotNull(it, it.companionObject).map { buildClassType(it) } }

            typesFromClass ?: (receiver as? KtExpression)?.getTypeWithCorrectedNullability()?.let { listOf(it) }
        }

        val actualImplicitReceiverTypes = context.implicitReceiver.map { it.type }
        return (actualExplicitReceiverTypes ?: actualImplicitReceiverTypes)
            .filterNot { it is KaErrorType }
            .map { it.flatten() }
    }

    private val KaClassLikeSymbol.companionObject: KaNamedClassOrObjectSymbol?
        get() = (this as? KaNamedClassOrObjectSymbol)?.companionObject

    context(KaSession)
    private fun KaType.flatten(): List<KaType> = when (this) {
        is KaIntersectionType -> conjuncts.flatMap { it.flatten() }
        else -> listOf(this)
    }

    context(KaSession)
    private fun KtExpression.getTypeWithCorrectedNullability(): KaType? {
        val isSafeCall = parent is KtSafeQualifiedExpression
        return expressionType?.applyIf(isSafeCall) { withNullability(KaTypeNullability.NON_NULLABLE) }
    }

    context(KaSession)
    private val KaCallableSymbol.isOverride: Boolean
        get() = when (this) {
            is KaNamedFunctionSymbol -> isOverride
            is KaPropertySymbol -> isOverride
            else -> false
        }

    /**
     * Returns referenced class if this explicit receiver is a receiver in a callable reference expression. For example,
     * in the following code, `String` is such a receiver. And this method should return the `String` class in this case.
     * ```
     * val l = String::length
     * ```
     */
    context(KaSession)
    private fun getReferencedClassInCallableReferenceExpression(explicitReceiver: KtElement): KaClassLikeSymbol? {
        val callableReferenceExpression = explicitReceiver.getParentOfType<KtCallableReferenceExpression>(strict = true) ?: return null
        if (callableReferenceExpression.lhs != explicitReceiver) return null
        return explicitReceiver.reference()?.resolveToExpandedSymbol() as? KaClassLikeSymbol
    }

    context(KaSession)
    private fun getQualifierClassInKDocName(explicitReceiver: KtElement): KaClassLikeSymbol? {
        if (explicitReceiver !is KDocName) return null

        return explicitReceiver.mainReference.resolveToSymbol() as? KaClassLikeSymbol
    }

    context(KaSession)
<<<<<<< HEAD
    private fun buildClassType(symbol: KaClassLikeSymbol): KaType = buildClassType(symbol) {
        repeat(symbol.typeParameters.size) {
            argument(KaStarTypeProjection(token))
=======
    @OptIn(KaExperimentalApi::class)
    private fun buildClassType(symbol: KaClassLikeSymbol): KtType = buildClassType(symbol) {
        @OptIn(KaExperimentalApi::class)
        repeat(symbol.typeParameters.size) {
            argument(buildStarTypeProjection())
>>>>>>> 7db36688
        }
    }

    context(KaSession)
    private fun KaType.replaceTypeArgumentsWithStarProjections(): KaType? =
        expandedSymbol?.let { buildClassType(it) }?.withNullability(nullability)

    context(KaSession)
    private fun callableWeightByReceiver(
        symbol: KaCallableSymbol,
        flattenedActualReceiverTypes: List<List<KaType>>,
        expectedReceiverType: KaType,
    ): CallableMetadata {
        var allReceiverTypesMatch = true
        var bestMatchIndex: Int? = null
        var bestMatchWeightKind: CallableKind? = null

        // minimal level corresponds to receivers with the closest scopes
        for ((level, actualReceiverTypeConjuncts) in flattenedActualReceiverTypes.withIndex()) {
            val weightKindsByMatchingReceiversFromLevel = actualReceiverTypeConjuncts
                .mapNotNull { callableWeightKindByReceiverType(symbol, it, expectedReceiverType) }

            val bestMatchWeightKindFromLevel = weightKindsByMatchingReceiversFromLevel.minOrNull()

            if (bestMatchWeightKindFromLevel != null) {
                if (bestMatchWeightKind == null || bestMatchWeightKindFromLevel < bestMatchWeightKind) {
                    bestMatchWeightKind = bestMatchWeightKindFromLevel
                    bestMatchIndex = level
                }
            } else {
                allReceiverTypesMatch = false
            }
        }

        if (bestMatchWeightKind == null) {
            return CallableMetadata(CallableKind.RECEIVER_CAST_REQUIRED, scopeIndex = null)
        }

        // use `null` for the receiver index if the symbol matches every actual receiver in order to prevent members of common super
        // classes such as `Any` from appearing on top
        if (allReceiverTypesMatch && flattenedActualReceiverTypes.size > 1) bestMatchIndex = null

        return CallableMetadata(bestMatchWeightKind, bestMatchIndex)
    }

    context(KaSession)
    private fun callableWeightKindByReceiverType(
        symbol: KaCallableSymbol,
        actualReceiverType: KaType,
        expectedReceiverType: KaType,
    ): CallableKind? = when {
        actualReceiverType.isEqualTo(expectedReceiverType) -> when {
            isExtensionCallOnTypeParameterReceiver(symbol) -> CallableKind.TYPE_PARAMETER_EXTENSION
            symbol.isExtension -> CallableKind.THIS_TYPE_EXTENSION
            else -> CallableKind.THIS_CLASS_MEMBER
        }

        actualReceiverType.isSubTypeOf(expectedReceiverType) -> when {
            symbol.isExtension -> CallableKind.BASE_TYPE_EXTENSION
            else -> CallableKind.BASE_CLASS_MEMBER
        }

        else -> null
    }

    context(KaSession)
    private fun isExtensionCallOnTypeParameterReceiver(symbol: KaCallableSymbol): Boolean {
        val originalSymbol = symbol.fakeOverrideOriginal
        val receiverParameterType = originalSymbol.receiverType as? KaTypeParameterType ?: return false
        val parameterTypeOwner = receiverParameterType.symbol.containingSymbol ?: return false
        return parameterTypeOwner == originalSymbol
    }
}<|MERGE_RESOLUTION|>--- conflicted
+++ resolved
@@ -231,17 +231,11 @@
     }
 
     context(KaSession)
-<<<<<<< HEAD
+    @OptIn(KaExperimentalApi::class)
     private fun buildClassType(symbol: KaClassLikeSymbol): KaType = buildClassType(symbol) {
-        repeat(symbol.typeParameters.size) {
-            argument(KaStarTypeProjection(token))
-=======
-    @OptIn(KaExperimentalApi::class)
-    private fun buildClassType(symbol: KaClassLikeSymbol): KtType = buildClassType(symbol) {
         @OptIn(KaExperimentalApi::class)
         repeat(symbol.typeParameters.size) {
             argument(buildStarTypeProjection())
->>>>>>> 7db36688
         }
     }
 
